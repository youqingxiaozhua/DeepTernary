<<<<<<< HEAD
# DeepTernary


SE(3)-Equivariant Ternary Complex Prediction Towards Target Protein Degradation


---

## Overview

DeepTernary is a deep learning-based method for predicting structures of ternary complexes induced by PROTACs and molecule glues (MG(D)). To fulfill our purpose, we first constructed a large-scale dataset of over 20k ternary structures by identifying high-quality complexes from the Protein Data Bank (PDB) that include a small molecule and two proteins. Using this curated data, we trained DeepTernary, an SE(3)-equivariant graph neural network designed for ternary structure prediction. DeepTernary is able to output the conformation of the small molecule and the docking poses of the complex. We evaluated it on existing PROTACs and MG(D)s, achieving DockQ scores of 0.65 and 0.23 with average inference times of about 7 seconds and 1 second, respectively, on the PROTAC and MG(D) benchmarks. The ability of DeepTernary to generalize from a non-PROTAC/MG PDB dataset to PROTAC/MG ternary structures demonstrates its capability to extract common interaction patterns and principles governing ternary structure formation induced by small molecules rather than merely memorizing existing structures. Furthermore, the calculated buried surface area (BSA) based on our predicted PROTAC structures aligns well with existing literature, suggesting high degradation potential when BSA ranges between 1100 and 1500. 

![Introduction](data/introduction.webp)

## TernaryDB

The collected **TernaryDB** dataset can be downloaded [here](https://github.com/youqingxiaozhua/DeepTernary/releases/download/untagged-4b1648709c8f32cf6d26/TernaryDB.zip).

The PROTAC, the `val.csv` and `test.csv` have three columns, they represent complex_id, unbound structure for p1 and p2, respectively.

The similarity clustered results for the training examples are also included in the corresponding folder named `train_clusters.json`.


File structure:

```
TernaryDB
├── MGD
│   ├── test.txt
│   ├── train_clusters.json
│   ├── train.txt
│   └── val.txt
└── PROTAC
    ├── test.csv
    ├── train_clusters.json
    ├── train.txt
    └── val.csv
```


## Usage

### Config Files

The model is defined in the following config file, please use the corresponding config file for the task.

| Task   | Config File                    |
|--------|-------------------------------------------------------|
| PROTAC | [deepternary/configs/protac.py](deepternary/configs/protac.py) |
| MGD    | [deepternary/configs/glue.py](deepternary/configs/glue.py)       |


### Prediction

To perform evaluation, follow these steps:
1. Download the pre-trained checkpoint and PROTAC unbound structures from [this link](https://github.com/youqingxiaozhua/DeepTernary/releases/download/untagged-4b1648709c8f32cf6d26/output.zip).
2. Unzip the folder and move it to the root directory of this codebase.
3. Execute the following command to evaluate the model:


```Bash
# download the pre-trained checkpoints and unbound structures
wget https://github.com/youqingxiaozhua/DeepTernary/releases/download/untagged-4b1648709c8f32cf6d26/output.zip

# unzip data
unzip output.zip

# evaluate on the PROTAC test set
python predict_cpu.py output/DeepTernary/PROTAC

# MGD need to process the test data, see `TernaryDB/MGD/test.txt`
# python predict_cpu.py output/DeepTernary/MGD
```

For PROTAC prediction with different PROTACs, there is a simple API in `predict_btk.py`:

```Python

data_dir = 'output/protac_new'
name = '8QU8_A_F_WYL'
cfg.save_dir = f'output/pred_{name}'
predict_one_unbound(
    name,
    lig_path=f'{data_dir}/{name}/ligand.pdb',
    p1_path=f'{data_dir}/{name}/unbound_protein1.pdb', p2_path=f'{data_dir}/{name}/unbound_protein2.pdb',
    lig1_mask_path=f'{data_dir}/{name}/lig1_mask.pdb', lig2_mask_path=f'{data_dir}/{name}/unbound_lig2.pdb',
    unbound_lig1_path=f'{data_dir}/{name}/unbound_lig1.pdb', unbound_lig2_path=f'{data_dir}/{name}/unbound_lig2.pdb',
    cfg=cfg)

```

### Training

For training with 2 GPUs, use the command below:

```Bash
bash tools/dist_train.sh deepternary/configs/protac.py 2
```

Codes for model and dataset are located under `deepternary/models/`, their defination is in the config files under `deepternary/configs/`.

=======
# DeepTernary


SE(3)-Equivariant Ternary Complex Prediction Towards Target Protein Degradation


---

## Overview

DeepTernary is a deep learning-based method for predicting structures of ternary complexes induced by PROTACs and molecule glues (MG(D)). To fulfill our purpose, we first constructed a large-scale dataset of over 20k ternary structures by identifying high-quality complexes from the Protein Data Bank (PDB) that include a small molecule and two proteins. Using this curated data, we trained DeepTernary, an SE(3)-equivariant graph neural network designed for ternary structure prediction. DeepTernary is able to output the conformation of the small molecule and the docking poses of the complex. We evaluated it on existing PROTACs and MG(D)s, achieving DockQ scores of 0.65 and 0.23 with average inference times of about 7 seconds and 1 second, respectively, on the PROTAC and MG(D) benchmarks. The ability of DeepTernary to generalize from a non-PROTAC/MG PDB dataset to PROTAC/MG ternary structures demonstrates its capability to extract common interaction patterns and principles governing ternary structure formation induced by small molecules rather than merely memorizing existing structures. Furthermore, the calculated buried surface area (BSA) based on our predicted PROTAC structures aligns well with existing literature, suggesting high degradation potential when BSA ranges between 1100 and 1500. 

![Introduction](data/introduction.jpeg)


## Usage

### Install

#### Hardware requirements

DeepTernary support inferencing on a standard computer with or without GPUs.

#### Software requirements

##### OS Requirements

This codebase is supported for Linux, macOS, and Microsoft, as long as it could install PyTorch.

##### Python Dependencies

1. Please follow the PyTorch document to install PyTorch: https://pytorch.org/get-started/locally/.

2. Install mmengine by: `pip install mmengine`

3. Install the dependencies by: `pip install -r requirements.txt`

The experiments are conducted under following envrionment, but other versions should also work with this codebase. It typically takes 10 minues to install all the dependecies.

- Red Hat Enterprise Linux release 8.8
- Python==3.10.3
- PyTorch==2.3.1+cu121
- mmengine==0.10.3



### Prediction

To perform evaluation, follow these steps:
1. Download the pre-trained checkpoint from [this link](https://zenodo.org/records/12727661). The testing benchmark pdb files are also included in this zip file.
2. Unzip the file and move it to the `output/` directory.
3. Execute the following command to evaluate the model:

```Bash
python predict_cpu.py output/DeepTernary/PROTAC

python predict_cpu.py output/DeepTernary/MGD
```

Typically, the results for every test sample should be shown in 5 minues.

For PROTAC prediction with different PROTACs, there is a simple API in `predict_btk.py`:

```Python

data_dir = 'output/protac_new'
name = '8QU8_A_F_WYL'
cfg.save_dir = f'output/pred_{name}'
predict_one_unbound(
    name,
    lig_path=f'{data_dir}/{name}/ligand.pdb',
    p1_path=f'{data_dir}/{name}/unbound_protein1.pdb', p2_path=f'{data_dir}/{name}/unbound_protein2.pdb',
    lig1_mask_path=f'{data_dir}/{name}/lig1_mask.pdb', lig2_mask_path=f'{data_dir}/{name}/unbound_lig2.pdb',
    unbound_lig1_path=f'{data_dir}/{name}/unbound_lig1.pdb', unbound_lig2_path=f'{data_dir}/{name}/unbound_lig2.pdb',
    cfg=cfg)

```

This will save the predicted ternary complex pdb file in the `cfg.save_dir` directory.

### Training

For training with 4 GPUs, use the command below:

```Bash
bash tools/dist_train.sh projects/equibind/configs/protac.py 4
```
>>>>>>> 1689474c
<|MERGE_RESOLUTION|>--- conflicted
+++ resolved
@@ -1,191 +1,133 @@
-<<<<<<< HEAD
-# DeepTernary
-
-
-SE(3)-Equivariant Ternary Complex Prediction Towards Target Protein Degradation
-
-
----
-
-## Overview
-
-DeepTernary is a deep learning-based method for predicting structures of ternary complexes induced by PROTACs and molecule glues (MG(D)). To fulfill our purpose, we first constructed a large-scale dataset of over 20k ternary structures by identifying high-quality complexes from the Protein Data Bank (PDB) that include a small molecule and two proteins. Using this curated data, we trained DeepTernary, an SE(3)-equivariant graph neural network designed for ternary structure prediction. DeepTernary is able to output the conformation of the small molecule and the docking poses of the complex. We evaluated it on existing PROTACs and MG(D)s, achieving DockQ scores of 0.65 and 0.23 with average inference times of about 7 seconds and 1 second, respectively, on the PROTAC and MG(D) benchmarks. The ability of DeepTernary to generalize from a non-PROTAC/MG PDB dataset to PROTAC/MG ternary structures demonstrates its capability to extract common interaction patterns and principles governing ternary structure formation induced by small molecules rather than merely memorizing existing structures. Furthermore, the calculated buried surface area (BSA) based on our predicted PROTAC structures aligns well with existing literature, suggesting high degradation potential when BSA ranges between 1100 and 1500. 
-
-![Introduction](data/introduction.webp)
-
-## TernaryDB
-
-The collected **TernaryDB** dataset can be downloaded [here](https://github.com/youqingxiaozhua/DeepTernary/releases/download/untagged-4b1648709c8f32cf6d26/TernaryDB.zip).
-
-The PROTAC, the `val.csv` and `test.csv` have three columns, they represent complex_id, unbound structure for p1 and p2, respectively.
-
-The similarity clustered results for the training examples are also included in the corresponding folder named `train_clusters.json`.
-
-
-File structure:
-
-```
-TernaryDB
-├── MGD
-│   ├── test.txt
-│   ├── train_clusters.json
-│   ├── train.txt
-│   └── val.txt
-└── PROTAC
-    ├── test.csv
-    ├── train_clusters.json
-    ├── train.txt
-    └── val.csv
-```
-
-
-## Usage
-
-### Config Files
-
-The model is defined in the following config file, please use the corresponding config file for the task.
-
-| Task   | Config File                    |
-|--------|-------------------------------------------------------|
-| PROTAC | [deepternary/configs/protac.py](deepternary/configs/protac.py) |
-| MGD    | [deepternary/configs/glue.py](deepternary/configs/glue.py)       |
-
-
-### Prediction
-
-To perform evaluation, follow these steps:
-1. Download the pre-trained checkpoint and PROTAC unbound structures from [this link](https://github.com/youqingxiaozhua/DeepTernary/releases/download/untagged-4b1648709c8f32cf6d26/output.zip).
-2. Unzip the folder and move it to the root directory of this codebase.
-3. Execute the following command to evaluate the model:
-
-
-```Bash
-# download the pre-trained checkpoints and unbound structures
-wget https://github.com/youqingxiaozhua/DeepTernary/releases/download/untagged-4b1648709c8f32cf6d26/output.zip
-
-# unzip data
-unzip output.zip
-
-# evaluate on the PROTAC test set
-python predict_cpu.py output/DeepTernary/PROTAC
-
-# MGD need to process the test data, see `TernaryDB/MGD/test.txt`
-# python predict_cpu.py output/DeepTernary/MGD
-```
-
-For PROTAC prediction with different PROTACs, there is a simple API in `predict_btk.py`:
-
-```Python
-
-data_dir = 'output/protac_new'
-name = '8QU8_A_F_WYL'
-cfg.save_dir = f'output/pred_{name}'
-predict_one_unbound(
-    name,
-    lig_path=f'{data_dir}/{name}/ligand.pdb',
-    p1_path=f'{data_dir}/{name}/unbound_protein1.pdb', p2_path=f'{data_dir}/{name}/unbound_protein2.pdb',
-    lig1_mask_path=f'{data_dir}/{name}/lig1_mask.pdb', lig2_mask_path=f'{data_dir}/{name}/unbound_lig2.pdb',
-    unbound_lig1_path=f'{data_dir}/{name}/unbound_lig1.pdb', unbound_lig2_path=f'{data_dir}/{name}/unbound_lig2.pdb',
-    cfg=cfg)
-
-```
-
-### Training
-
-For training with 2 GPUs, use the command below:
-
-```Bash
-bash tools/dist_train.sh deepternary/configs/protac.py 2
-```
-
-Codes for model and dataset are located under `deepternary/models/`, their defination is in the config files under `deepternary/configs/`.
-
-=======
-# DeepTernary
-
-
-SE(3)-Equivariant Ternary Complex Prediction Towards Target Protein Degradation
-
-
----
-
-## Overview
-
-DeepTernary is a deep learning-based method for predicting structures of ternary complexes induced by PROTACs and molecule glues (MG(D)). To fulfill our purpose, we first constructed a large-scale dataset of over 20k ternary structures by identifying high-quality complexes from the Protein Data Bank (PDB) that include a small molecule and two proteins. Using this curated data, we trained DeepTernary, an SE(3)-equivariant graph neural network designed for ternary structure prediction. DeepTernary is able to output the conformation of the small molecule and the docking poses of the complex. We evaluated it on existing PROTACs and MG(D)s, achieving DockQ scores of 0.65 and 0.23 with average inference times of about 7 seconds and 1 second, respectively, on the PROTAC and MG(D) benchmarks. The ability of DeepTernary to generalize from a non-PROTAC/MG PDB dataset to PROTAC/MG ternary structures demonstrates its capability to extract common interaction patterns and principles governing ternary structure formation induced by small molecules rather than merely memorizing existing structures. Furthermore, the calculated buried surface area (BSA) based on our predicted PROTAC structures aligns well with existing literature, suggesting high degradation potential when BSA ranges between 1100 and 1500. 
-
-![Introduction](data/introduction.jpeg)
-
-
-## Usage
-
-### Install
-
-#### Hardware requirements
-
-DeepTernary support inferencing on a standard computer with or without GPUs.
-
-#### Software requirements
-
-##### OS Requirements
-
-This codebase is supported for Linux, macOS, and Microsoft, as long as it could install PyTorch.
-
-##### Python Dependencies
-
-1. Please follow the PyTorch document to install PyTorch: https://pytorch.org/get-started/locally/.
-
-2. Install mmengine by: `pip install mmengine`
-
-3. Install the dependencies by: `pip install -r requirements.txt`
-
-The experiments are conducted under following envrionment, but other versions should also work with this codebase. It typically takes 10 minues to install all the dependecies.
-
-- Red Hat Enterprise Linux release 8.8
-- Python==3.10.3
-- PyTorch==2.3.1+cu121
-- mmengine==0.10.3
-
-
-
-### Prediction
-
-To perform evaluation, follow these steps:
-1. Download the pre-trained checkpoint from [this link](https://zenodo.org/records/12727661). The testing benchmark pdb files are also included in this zip file.
-2. Unzip the file and move it to the `output/` directory.
-3. Execute the following command to evaluate the model:
-
-```Bash
-python predict_cpu.py output/DeepTernary/PROTAC
-
-python predict_cpu.py output/DeepTernary/MGD
-```
-
-Typically, the results for every test sample should be shown in 5 minues.
-
-For PROTAC prediction with different PROTACs, there is a simple API in `predict_btk.py`:
-
-```Python
-
-data_dir = 'output/protac_new'
-name = '8QU8_A_F_WYL'
-cfg.save_dir = f'output/pred_{name}'
-predict_one_unbound(
-    name,
-    lig_path=f'{data_dir}/{name}/ligand.pdb',
-    p1_path=f'{data_dir}/{name}/unbound_protein1.pdb', p2_path=f'{data_dir}/{name}/unbound_protein2.pdb',
-    lig1_mask_path=f'{data_dir}/{name}/lig1_mask.pdb', lig2_mask_path=f'{data_dir}/{name}/unbound_lig2.pdb',
-    unbound_lig1_path=f'{data_dir}/{name}/unbound_lig1.pdb', unbound_lig2_path=f'{data_dir}/{name}/unbound_lig2.pdb',
-    cfg=cfg)
-
-```
-
-This will save the predicted ternary complex pdb file in the `cfg.save_dir` directory.
-
-### Training
-
-For training with 4 GPUs, use the command below:
-
-```Bash
-bash tools/dist_train.sh projects/equibind/configs/protac.py 4
-```
->>>>>>> 1689474c
+# DeepTernary
+
+
+SE(3)-Equivariant Ternary Complex Prediction Towards Target Protein Degradation
+
+
+---
+
+## Overview
+
+DeepTernary is a deep learning-based method for predicting structures of ternary complexes induced by PROTACs and molecule glues (MG(D)). To fulfill our purpose, we first constructed a large-scale dataset of over 20k ternary structures by identifying high-quality complexes from the Protein Data Bank (PDB) that include a small molecule and two proteins. Using this curated data, we trained DeepTernary, an SE(3)-equivariant graph neural network designed for ternary structure prediction. DeepTernary is able to output the conformation of the small molecule and the docking poses of the complex. We evaluated it on existing PROTACs and MG(D)s, achieving DockQ scores of 0.65 and 0.23 with average inference times of about 7 seconds and 1 second, respectively, on the PROTAC and MG(D) benchmarks. The ability of DeepTernary to generalize from a non-PROTAC/MG PDB dataset to PROTAC/MG ternary structures demonstrates its capability to extract common interaction patterns and principles governing ternary structure formation induced by small molecules rather than merely memorizing existing structures. Furthermore, the calculated buried surface area (BSA) based on our predicted PROTAC structures aligns well with existing literature, suggesting high degradation potential when BSA ranges between 1100 and 1500. 
+
+![Introduction](data/introduction.webp)
+
+## TernaryDB
+
+The collected **TernaryDB** dataset can be downloaded [here](https://github.com/youqingxiaozhua/DeepTernary/releases/download/untagged-4b1648709c8f32cf6d26/TernaryDB.zip).
+
+The PROTAC, the `val.csv` and `test.csv` have three columns, they represent complex_id, unbound structure for p1 and p2, respectively.
+
+The similarity clustered results for the training examples are also included in the corresponding folder named `train_clusters.json`.
+
+
+File structure:
+
+```
+TernaryDB
+├── MGD
+│   ├── test.txt
+│   ├── train_clusters.json
+│   ├── train.txt
+│   └── val.txt
+└── PROTAC
+    ├── test.csv
+    ├── train_clusters.json
+    ├── train.txt
+    └── val.csv
+```
+
+
+## Usage
+
+### Install
+
+#### Hardware requirements
+
+DeepTernary support inferencing on a standard computer with or without GPUs.
+
+#### Software requirements
+
+##### OS Requirements
+
+This codebase is supported for Linux, macOS, and Microsoft, as long as it could install PyTorch.
+
+##### Python Dependencies
+
+1. Please follow the PyTorch document to install PyTorch: https://pytorch.org/get-started/locally/.
+
+2. Install mmengine by: `pip install mmengine`
+
+3. Install the dependencies by: `pip install -r requirements.txt`
+
+The experiments are conducted under following envrionment, but other versions should also work with this codebase. It typically takes 10 minues to install all the dependecies.
+
+- Red Hat Enterprise Linux release 8.8
+- Python==3.10.3
+- PyTorch==2.3.1+cu121
+- mmengine==0.10.3
+
+
+
+### Config Files
+
+The model is defined in the following config file, please use the corresponding config file for the task.
+
+| Task   | Config File                    |
+|--------|-------------------------------------------------------|
+| PROTAC | [deepternary/configs/protac.py](deepternary/configs/protac.py) |
+| MGD    | [deepternary/configs/glue.py](deepternary/configs/glue.py)       |
+
+
+### Prediction
+
+To perform evaluation, follow these steps:
+1. Download the pre-trained checkpoint and PROTAC unbound structures from [this link](https://github.com/youqingxiaozhua/DeepTernary/releases/download/untagged-4b1648709c8f32cf6d26/output.zip).
+2. Unzip the folder and move it to the root directory of this codebase.
+3. Execute the following command to evaluate the model:
+
+
+```Bash
+# download the pre-trained checkpoints and unbound structures
+wget https://github.com/youqingxiaozhua/DeepTernary/releases/download/untagged-4b1648709c8f32cf6d26/output.zip
+
+# unzip data
+unzip output.zip
+
+# evaluate on the PROTAC test set
+python predict_cpu.py output/DeepTernary/PROTAC
+
+# MGD need to process the test data, see `TernaryDB/MGD/test.txt`
+# python predict_cpu.py output/DeepTernary/MGD
+```
+Typically, the results for every test sample should be shown in 5 minues.
+
+For PROTAC prediction with different PROTACs, there is a simple API in `predict_btk.py`:
+
+```Python
+
+data_dir = 'output/protac_new'
+name = '8QU8_A_F_WYL'
+cfg.save_dir = f'output/pred_{name}'
+predict_one_unbound(
+    name,
+    lig_path=f'{data_dir}/{name}/ligand.pdb',
+    p1_path=f'{data_dir}/{name}/unbound_protein1.pdb', p2_path=f'{data_dir}/{name}/unbound_protein2.pdb',
+    lig1_mask_path=f'{data_dir}/{name}/lig1_mask.pdb', lig2_mask_path=f'{data_dir}/{name}/unbound_lig2.pdb',
+    unbound_lig1_path=f'{data_dir}/{name}/unbound_lig1.pdb', unbound_lig2_path=f'{data_dir}/{name}/unbound_lig2.pdb',
+    cfg=cfg)
+
+```
+
+This will save the predicted ternary complex pdb file in the `cfg.save_dir` directory.
+
+### Training
+
+For training with 2 GPUs, use the command below:
+
+```Bash
+bash tools/dist_train.sh deepternary/configs/protac.py 2
+```
+
+Codes for model and dataset are located under `deepternary/models/`, their defination is in the config files under `deepternary/configs/`.
+